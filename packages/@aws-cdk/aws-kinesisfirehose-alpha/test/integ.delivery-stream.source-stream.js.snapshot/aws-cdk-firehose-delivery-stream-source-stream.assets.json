--- conflicted
+++ resolved
@@ -1,11 +1,7 @@
 {
   "version": "32.0.0",
   "files": {
-<<<<<<< HEAD
     "ae388a59961712b21cc8f9722482786c97ec2cbeeacf216f1429cdd0994ee931": {
-=======
-    "4169346b42270d32b4b55ada4a66736a5628b25e0ea2b64589be4326b6863449": {
->>>>>>> 830e6d39
       "source": {
         "path": "aws-cdk-firehose-delivery-stream-source-stream.template.json",
         "packaging": "file"
@@ -13,11 +9,7 @@
       "destinations": {
         "current_account-current_region": {
           "bucketName": "cdk-hnb659fds-assets-${AWS::AccountId}-${AWS::Region}",
-<<<<<<< HEAD
           "objectKey": "ae388a59961712b21cc8f9722482786c97ec2cbeeacf216f1429cdd0994ee931.json",
-=======
-          "objectKey": "4169346b42270d32b4b55ada4a66736a5628b25e0ea2b64589be4326b6863449.json",
->>>>>>> 830e6d39
           "assumeRoleArn": "arn:${AWS::Partition}:iam::${AWS::AccountId}:role/cdk-hnb659fds-file-publishing-role-${AWS::AccountId}-${AWS::Region}"
         }
       }
