import * as cdk from 'aws-cdk-lib';
import * as vpc from '../lib/vpc-v2';
import * as subnet from '../lib/subnet-v2';
import { CfnEIP, GatewayVpcEndpoint, GatewayVpcEndpointAwsService, SubnetType } from 'aws-cdk-lib/aws-ec2';
import * as route from '../lib/route';
import { Template } from 'aws-cdk-lib/assertions';

describe('EC2 Routing', () => {
  let stack: cdk.Stack;
  let myVpc: vpc.VpcV2;
  let mySubnet: subnet.SubnetV2;
  let routeTable: route.RouteTable;

  beforeEach(() => {
    const app = new cdk.App({
      context: {
        '@aws-cdk/core:newStyleStackSynthesis': false,
      },
    });
    stack = new cdk.Stack(app);
    myVpc = new vpc.VpcV2(stack, 'TestVpc', {
      primaryAddressBlock: vpc.IpAddresses.ipv4('10.0.0.0/16'),
      secondaryAddressBlocks: [vpc.IpAddresses.amazonProvidedIpv6()],
      enableDnsHostnames: true,
      enableDnsSupport: true,
    });
    routeTable = new route.RouteTable(stack, 'TestRouteTable', {
      vpcId: myVpc.vpcId,
    });
    mySubnet = new subnet.SubnetV2(stack, 'TestSubnet', {
      vpc: myVpc,
      availabilityZone: 'us-east-1a',
      cidrBlock: new subnet.Ipv4Cidr('10.0.0.0/24'),
      ipv6CidrBlock: new subnet.Ipv6Cidr(cdk.Fn.select(0, myVpc.ipv6CidrBlocks)),
      subnetType: SubnetType.PRIVATE_WITH_EGRESS,
      routeTable: routeTable,
    });
  });

  test('Route to EIGW', () => {
    const eigw = new route.EgressOnlyInternetGateway(stack, 'TestEIGW', {
      vpcId: myVpc.vpcId,
    });
    new route.Route(stack, 'TestRoute', {
      routeTable: routeTable,
      destination: vpc.IpAddresses.ipv4('0.0.0.0/0'),
      target: eigw,
    });
    // console.log(Template.fromStack(stack).toJSON().Resources);
    Template.fromStack(stack).templateMatches({
      Resources: {
        // EIGW should be in stack
        TestEIGW4E4CDA8D: {
          Type: 'AWS::EC2::EgressOnlyInternetGateway',
          Properties: {
            VpcId: {
              'Fn::GetAtt': [
                'TestVpcE77CE678', 'VpcId',
              ],
            },
          },
        },
        // Route linking IP to EIGW should be in stack
        TestRoute4CB59404: {
          Type: 'AWS::EC2::Route',
          Properties: {
            DestinationCidrBlock: '0.0.0.0/0',
            EgressOnlyInternetGatewayId: {
              'Fn::GetAtt': [
                'TestEIGW4E4CDA8D', 'Id',
              ],
            },
            RouteTableId: {
              'Fn::GetAtt': [
                'TestRouteTableC34C2E1C', 'RouteTableId',
              ],
            },
          },
        },
      },
    });
  });

  test('Route to VPN Gateway', () => {
    const vpngw = new route.VPNGateway(stack, 'TestVpnGw', {
      type: 'ipsec.1',
      vpcId: myVpc.vpcId,
    });
    new route.Route(stack, 'TestRoute', {
      routeTable: routeTable,
      destination: vpc.IpAddresses.ipv4('0.0.0.0/0'),
      target: vpngw,
    });
    Template.fromStack(stack).templateMatches({
      Resources: {
        // VPN Gateway should be in stack
        TestVpnGwIGW11AF5344: {
          Type: 'AWS::EC2::VPNGateway',
          Properties: {
            Type: 'ipsec.1',
          },
        },
        // Route linking IP to VPN GW should be in stack
        TestRoute4CB59404: {
          Type: 'AWS::EC2::Route',
          Properties: {
            DestinationCidrBlock: '0.0.0.0/0',
            GatewayId: {
              'Fn::GetAtt': [
                'TestVpnGwIGW11AF5344', 'VPNGatewayId',
              ],
            },
            RouteTableId: {
              'Fn::GetAtt': [
                'TestRouteTableC34C2E1C', 'RouteTableId',
              ],
            },
          },
        },
        // Route Gateway attachment should be in stack
        TestRouteGWAttachmentDD69361B: {
          Type: 'AWS::EC2::VPCGatewayAttachment',
          Properties: {
            VpcId: {
              'Fn::GetAtt': [
                'TestVpcE77CE678', 'VpcId',
              ],
            },
            VpnGatewayId: {
              'Fn::GetAtt': [
                'TestVpnGwIGW11AF5344', 'VPNGatewayId',
              ],
            },
          },
        },
      },
    });
  }),

  test('Route to VPN Gateway with optional properties', () => {
    new route.VPNGateway(stack, 'TestVpnGw', {
      type: 'ipsec.1',
      vpcId: myVpc.vpcId,
      amazonSideAsn: 12345678,
    });
    Template.fromStack(stack).templateMatches({
      Resources: {
        // VPN Gateway should be in stack
        TestVpnGwIGW11AF5344: {
          Type: 'AWS::EC2::VPNGateway',
          Properties: {
            AmazonSideAsn: 12345678,
            Type: 'ipsec.1',
          },
        },
      },
    });
  }),

  test('Route to Internet Gateway', () => {
    const igw = new route.InternetGateway(stack, 'TestIGW', {
      vpcId: myVpc.vpcId,
    });
    new route.Route(stack, 'TestRoute', {
      routeTable: routeTable,
      destination: vpc.IpAddresses.ipv4('0.0.0.0/0'),
      target: igw,
    });
    Template.fromStack(stack).templateMatches({
      Resources: {
        // Internet Gateway should be in stack
        TestIGW1B4DB37D: {
          Type: 'AWS::EC2::InternetGateway',
        },
        // Route linking IP to IGW should be in stack
        TestRoute4CB59404: {
          Type: 'AWS::EC2::Route',
          Properties: {
            DestinationCidrBlock: '0.0.0.0/0',
            GatewayId: {
              'Fn::GetAtt': [
                'TestIGW1B4DB37D', 'InternetGatewayId',
              ],
            },
            RouteTableId: {
              'Fn::GetAtt': [
                'TestRouteTableC34C2E1C', 'RouteTableId',
              ],
            },
          },
        },
        // Route Gateway attachment should be in stack
        TestRouteGWAttachmentDD69361B: {
          Type: 'AWS::EC2::VPCGatewayAttachment',
          Properties: {
            InternetGatewayId: {
              'Fn::GetAtt': [
                'TestIGW1B4DB37D', 'InternetGatewayId',
              ],
            },
            VpcId: {
              'Fn::GetAtt': [
                'TestVpcE77CE678', 'VpcId',
              ],
            },
          },
        },
      },
    });
  });
<<<<<<< HEAD
=======

  test('Route to private NAT Gateway', () => {
    const natgw = new route.NatGateway(stack, 'TestNATGW', {
      subnet: mySubnet,
      connectivityType: 'private',
      privateIpAddress: '10.0.0.42',
    });
    new route.Route(stack, 'TestRoute', {
      routeTable: routeTable,
      destination: vpc.IpAddresses.ipv4('0.0.0.0/0'),
      target: natgw,
    });
    Template.fromStack(stack).templateMatches({
      Resources: {
        // NAT Gateway should be in stack
        TestNATGWNATGatewayBE4F6F2D: {
          Type: 'AWS::EC2::NatGateway',
          Properties: {
            ConnectivityType: 'private',
            PrivateIpAddress: '10.0.0.42',
            SubnetId: {
              Ref: 'TestSubnet2A4BE4CA' 
            },
          },
          DependsOn: [
            'TestSubnetRouteTableAssociationFE267B30'
          ],
        },
        // Route linking private IP to NAT Gateway should be in stack
        TestRoute4CB59404: {
          Type: 'AWS::EC2::Route',
          Properties: {
            DestinationCidrBlock: '0.0.0.0/0',
            NatGatewayId: { 
              'Fn::GetAtt': [
                'TestNATGWNATGatewayBE4F6F2D',
                'NatGatewayId',
              ],
            },
            RouteTableId: { 
              'Fn::GetAtt': [
                'TestRouteTableC34C2E1C',
                'RouteTableId',
              ],
            },
          },
        },
      },
    });
  });

  test('Route to private NAT Gateway with secondary IP addresses', () => {
    const natgw = new route.NatGateway(stack, 'TestNATGW', {
      subnet: mySubnet,
      connectivityType: 'private',
      privateIpAddress: '10.0.0.42',
      secondaryPrivateIpAddresses: [
        '10.0.1.0/28',
        '10.0.2.0/28',
      ]
    });
    new route.Route(stack, 'TestRoute', {
      routeTable: routeTable,
      destination: vpc.IpAddresses.ipv4('0.0.0.0/0'),
      target: natgw,
    });
    Template.fromStack(stack).templateMatches({
      Resources: {
        // NAT Gateway should be in stack
        TestNATGWNATGatewayBE4F6F2D: {
          Type: 'AWS::EC2::NatGateway',
          Properties: {
            ConnectivityType: 'private',
            PrivateIpAddress: '10.0.0.42',
            SecondaryPrivateIpAddresses: [
              '10.0.1.0/28',
              '10.0.2.0/28',
            ],
            SubnetId: {
              Ref: 'TestSubnet2A4BE4CA' 
            },
          },
          DependsOn: [
            'TestSubnetRouteTableAssociationFE267B30' 
          ],
        },

      },
    });
  });

  test('Route to private NAT Gateway with secondary IP count', () => {
    const natgw = new route.NatGateway(stack, 'TestNATGW', {
      subnet: mySubnet,
      connectivityType: 'private',
      privateIpAddress: '10.0.0.42',
      secondaryPrivateIpAddressCount: 2,
    });
    new route.Route(stack, 'TestRoute', {
      routeTable: routeTable,
      destination: vpc.IpAddresses.ipv4('0.0.0.0/0'),
      target: natgw,
    });
    Template.fromStack(stack).templateMatches({
      Resources: {
        // NAT Gateway should be in stack
        TestNATGWNATGatewayBE4F6F2D: {
          Type: 'AWS::EC2::NatGateway',
          Properties: {
            ConnectivityType: 'private',
            PrivateIpAddress: '10.0.0.42',
            SecondaryPrivateIpAddressCount: 2,
            SubnetId: {
              Ref: 'TestSubnet2A4BE4CA' 
            },
          },
          DependsOn: [
            'TestSubnetRouteTableAssociationFE267B30' 
          ],
        },
        // Route linking private IP to NAT Gateway should be in stack
        TestRoute4CB59404: {
          Type: 'AWS::EC2::Route',
          Properties: {
            DestinationCidrBlock: '0.0.0.0/0',
            NatGatewayId: { 
              'Fn::GetAtt': [
                'TestNATGWNATGatewayBE4F6F2D',
                'NatGatewayId',
              ],
            },
            RouteTableId: { 
              'Fn::GetAtt': [
                'TestRouteTableC34C2E1C',
                'RouteTableId',
              ],
            },
          },
        },
      },
    });
  });

  test('Route to public NAT Gateway', () => {
    const natgw = new route.NatGateway(stack, 'TestNATGW', {
      subnet: mySubnet,
    });
    new route.Route(stack, 'TestRoute', {
      routeTable: routeTable,
      destination: vpc.IpAddresses.ipv4('0.0.0.0/0'),
      target: natgw,
    });
    Template.fromStack(stack).templateMatches({
      Resources: {
        // NAT Gateway should be in stack
        TestNATGWNATGatewayBE4F6F2D: {
          Type: 'AWS::EC2::NatGateway',
          Properties: {
            SubnetId: {
              Ref: 'TestSubnet2A4BE4CA' 
            },
          },
          DependsOn: [
            'TestSubnetRouteTableAssociationFE267B30' 
          ],
        },
        // Route linking private IP to NAT Gateway should be in stack
        TestRoute4CB59404: {
          Type: 'AWS::EC2::Route',
          Properties: {
            DestinationCidrBlock: '0.0.0.0/0',
            NatGatewayId: { 
              'Fn::GetAtt': [
                'TestNATGWNATGatewayBE4F6F2D',
                'NatGatewayId',
              ],
            },
            RouteTableId: { 
              'Fn::GetAtt': [
                'TestRouteTableC34C2E1C',
                'RouteTableId',
              ],
            },
          },
        },
        // EIP should be created when not provided
        TestNATGWEIP0A279819: {
          Type: 'AWS::EC2::EIP',
          DependsOn: [
            'TestSubnetRouteTableAssociationFE267B30',
          ],
        },
      },
    });
  });

  test('Route to public NAT Gateway with provided EIP', () => {
    const eip = new CfnEIP(stack, 'MyEIP', {
      domain: myVpc.vpcId,
    });
    const natgw = new route.NatGateway(stack, 'TestNATGW', {
      subnet: mySubnet,
      allocationId: eip.attrAllocationId,
    });
    new route.Route(stack, 'TestRoute', {
      routeTable: routeTable,
      destination: vpc.IpAddresses.ipv4('0.0.0.0/0'),
      target: natgw,
    });
    Template.fromStack(stack).templateMatches({
      Resources: {
        // NAT Gateway should be in stack
        TestNATGWNATGatewayBE4F6F2D: {
          Type: 'AWS::EC2::NatGateway',
          Properties: {
            SubnetId: {
              Ref: 'TestSubnet2A4BE4CA' 
            },
          },
          DependsOn: [
            'TestSubnetRouteTableAssociationFE267B30' 
          ],
        },
        // Route linking private IP to NAT Gateway should be in stack
        TestRoute4CB59404: {
          Type: 'AWS::EC2::Route',
          Properties: {
            DestinationCidrBlock: '0.0.0.0/0',
            NatGatewayId: { 
              'Fn::GetAtt': [
                'TestNATGWNATGatewayBE4F6F2D',
                'NatGatewayId',
              ],
            },
            RouteTableId: { 
              'Fn::GetAtt': [
                'TestRouteTableC34C2E1C',
                'RouteTableId',
              ],
            },
          },
        },
        // EIP should be in stack
        MyEIP: {
          Type: 'AWS::EC2::EIP',
          Properties: {
            Domain: { 
              'Fn::GetAtt': [
                'TestVpcE77CE678',
                'VpcId'
              ],
            },
          },
        },
      },
    });
  });

  test('Route to public NAT Gateway with many parameters', () => {
    const natgw = new route.NatGateway(stack, 'TestNATGW', {
      subnet: mySubnet,
      connectivityType: 'public',
      maxDrainDurationSeconds: 2001,
    });
    new route.Route(stack, 'TestRoute', {
      routeTable: routeTable,
      destination: vpc.IpAddresses.ipv4('0.0.0.0/0'),
      target: natgw,
    });
    Template.fromStack(stack).templateMatches({
      Resources: {
        // NAT Gateway should be in stack
        TestNATGWNATGatewayBE4F6F2D: {
          Type: 'AWS::EC2::NatGateway',
          Properties: {
            AllocationId: {
              'Fn::GetAtt':[
                'TestNATGWEIP0A279819',
                'AllocationId',
              ],
            },
            ConnectivityType: 'public',
            MaxDrainDurationSeconds: 2001,
            SubnetId: {
              Ref: 'TestSubnet2A4BE4CA' 
            },
          },
          DependsOn: [
            'TestSubnetRouteTableAssociationFE267B30' 
          ],
        },
        // Route linking private IP to NAT Gateway should be in stack
        TestRoute4CB59404: {
          Type: 'AWS::EC2::Route',
          Properties: {
            DestinationCidrBlock: '0.0.0.0/0',
            NatGatewayId: { 
              'Fn::GetAtt': [
                'TestNATGWNATGatewayBE4F6F2D',
                'NatGatewayId',
              ],
            },
            RouteTableId: { 
              'Fn::GetAtt': [
                'TestRouteTableC34C2E1C',
                'RouteTableId',
              ],
            },
          },
        },
        // EIP should be created when not provided
        TestNATGWEIP0A279819: {
          Type: 'AWS::EC2::EIP',
          DependsOn: [
            'TestSubnetRouteTableAssociationFE267B30',
          ],
        },
      },
    });
  });

  test('VPC Peer Connection route', () => {
    // Set up second VPC
    const myVpc2 = new vpc.VpcV2(stack, 'TestVpc2', {
      primaryAddressBlock: vpc.IpAddresses.ipv4('10.128.0.0/16'),
      secondaryAddressBlocks: [vpc.IpAddresses.amazonProvidedIpv6()],
      enableDnsHostnames: true,
      enableDnsSupport: true,
    });
    // Create VPC Peer Connection
    const vpcPeerConnection = new route.VpcPeeringConnection(stack, 'TestVPCPeerConn', {
      vpcId: myVpc.vpcId,
      peerVpcId: myVpc2.vpcId,
    });
    new route.Route(stack, 'TestRoute', {
      routeTable: routeTable,
      destination: vpc.IpAddresses.ipv4('0.0.0.0/0'),
      target: vpcPeerConnection,
    });
    Template.fromStack(stack).templateMatches({
      Resources: {
        // VPC Peer Connection should be in stack
        TestVPCPeerConnVPCPeerConnectionFF2845D4: {
          Type: 'AWS::EC2::VPCPeeringConnection',
          Properties: {
            PeerVpcId: {
              'Fn::GetAtt': [
                'TestVpc275152919',
                'VpcId',
              ],
            },
            VpcId: {
              'Fn::GetAtt': [
                'TestVpcE77CE678',
                'VpcId',
              ],
            },
          },
        },
        // Route linking the two VPCs should be in stack
        TestRoute4CB59404: {
          Type: 'AWS::EC2::Route',
          Properties: {
            DestinationCidrBlock: '0.0.0.0/0',
            RouteTableId: {
              'Fn::GetAtt': [
                'TestRouteTableC34C2E1C',
                'RouteTableId',
              ],
            },
            VpcPeeringConnectionId: {
              'Fn::GetAtt': [
                'TestVPCPeerConnVPCPeerConnectionFF2845D4',
                'Id',
              ],
            },
          },
        },
      },
    });
  });

  test('VPC Peer Connection route many attributes', () => {
    // Set up second VPC
    const myVpc2 = new vpc.VpcV2(stack, 'TestVpc2', {
      primaryAddressBlock: vpc.IpAddresses.ipv4('10.128.0.0/16'),
      secondaryAddressBlocks: [vpc.IpAddresses.amazonProvidedIpv6()],
      enableDnsHostnames: true,
      enableDnsSupport: true,
    });
    // Create VPC Peer Connection
    const vpcPeerConnection = new route.VpcPeeringConnection(stack, 'TestVPCPeerConn', {
      vpcId: myVpc.vpcId,
      peerVpcId: myVpc2.vpcId,
      peerOwnerId: '12345678',
      peerRegion: 'us-east-3',
      peerRoleArn: 'arn:aws:iam::account:root',
    });
    new route.Route(stack, 'TestRoute', {
      routeTable: routeTable,
      destination: vpc.IpAddresses.ipv4('0.0.0.0/0'),
      target: vpcPeerConnection,
    });
    Template.fromStack(stack).templateMatches({
      Resources: {
        // VPC Peer Connection should be in stack
        TestVPCPeerConnVPCPeerConnectionFF2845D4: {
          Type: 'AWS::EC2::VPCPeeringConnection',
          Properties: {
            PeerOwnerId: '12345678',
            PeerRegion: 'us-east-3',
            PeerRoleArn: 'arn:aws:iam::account:root',
            PeerVpcId: {
              'Fn::GetAtt': [
                'TestVpc275152919',
                'VpcId',
              ],
            },
            VpcId: {
              'Fn::GetAtt': [
                'TestVpcE77CE678',
                'VpcId',
              ],
            },
          },
        },
        // Route linking the two VPCs should be in stack
        TestRoute4CB59404: {
          Type: 'AWS::EC2::Route',
          Properties: {
            DestinationCidrBlock: '0.0.0.0/0',
            RouteTableId: {
              'Fn::GetAtt': [
                'TestRouteTableC34C2E1C',
                'RouteTableId',
              ],
            },
            VpcPeeringConnectionId: {
              'Fn::GetAtt': [
                'TestVPCPeerConnVPCPeerConnectionFF2845D4',
                'Id',
              ],
            },
          },
        },
      },
    });
  });

  test('Route to network interface', () => {
    const nif = new route.NetworkInterface(stack, 'TestNIF', {
      subnet: mySubnet,
    });
    new route.Route(stack, 'TestRoute', {
      routeTable: routeTable,
      destination: vpc.IpAddresses.ipv4('0.0.0.0/0'),
      target: nif,
    });
    Template.fromStack(stack).templateMatches({
      Resources: {
        // Network interface should be in stack
        TestNIFNetworkInterface7A9E3A76: {
          Type: 'AWS::EC2::NetworkInterface',
          Properties: {
            SubnetId: {
              Ref: 'TestSubnet2A4BE4CA',
            },
          },
        },
        // Route linking IP to IGW should be in stack
        TestRoute4CB59404: {
          Type: 'AWS::EC2::Route',
          Properties: {
            DestinationCidrBlock: '0.0.0.0/0',
            NetworkInterfaceId: {
              'Fn::GetAtt': [
                'TestNIFNetworkInterface7A9E3A76', 'Id',
              ],
            },
            RouteTableId: {
              'Fn::GetAtt': [
                'TestRouteTableC34C2E1C', 'RouteTableId',
              ],
            },
          },
        },
      },
    });
  });
  
  test('Route to DynamoDB Endpoint', () => {
    const dynamodb = new GatewayVpcEndpoint(stack, 'TestDB', {
      vpc: myVpc,
      service: GatewayVpcEndpointAwsService.DYNAMODB,
    });
    new route.Route(stack, 'TestRoute', {
      routeTable: routeTable,
      destination: vpc.IpAddresses.ipv4('0.0.0.0/0'),
      target: dynamodb,
    });
    Template.fromStack(stack).templateMatches({
      Resources: {
        // DynamoDB endpoint should be in stack
        TestDB27CDA92F: {
          Type: 'AWS::EC2::VPCEndpoint',
          Properties: {
            RouteTableIds: [
              {
                'Fn::GetAtt': [
                  'TestRouteTableC34C2E1C',
                  'RouteTableId',
                ],
              },
            ],
            ServiceName: {
              'Fn::Join': [
                '',
                [
                  'com.amazonaws.',
                  {Ref: 'AWS::Region'},
                  '.dynamodb',
                ],
              ],
            },
            VpcEndpointType: 'Gateway',
            VpcId: {
              'Fn::GetAtt': [
                'TestVpcE77CE678',
                'VpcId',
              ],
            },
          },
        },
      },
    });
  });

  test('Route to S3 Endpoint', () => {
    const dynamodb = new GatewayVpcEndpoint(stack, 'TestS3', {
      vpc: myVpc,
      service: GatewayVpcEndpointAwsService.S3,
    });
    new route.Route(stack, 'TestRoute', {
      routeTable: routeTable,
      destination: vpc.IpAddresses.ipv4('0.0.0.0/0'),
      target: dynamodb,
    });
    Template.fromStack(stack).templateMatches({
      Resources: {
        // S3 endpoint should be in stack
        TestS38FCC715C: {
          Type: 'AWS::EC2::VPCEndpoint',
          Properties: {
            RouteTableIds: [
              {
                'Fn::GetAtt': [
                  'TestRouteTableC34C2E1C',
                  'RouteTableId',
                ],
              },
            ],
            ServiceName: {
              'Fn::Join': [
                '',
                [
                  'com.amazonaws.',
                  {Ref: 'AWS::Region'},
                  '.s3',
                ],
              ],
            },
            VpcEndpointType: 'Gateway',
            VpcId: {
              'Fn::GetAtt': [
                'TestVpcE77CE678',
                'VpcId',
              ],
            },
          },
        },
      },
    });
  });

  test('Route to S3 Express Endpoint', () => {
    const dynamodb = new GatewayVpcEndpoint(stack, 'TestS3E', {
      vpc: myVpc,
      service: GatewayVpcEndpointAwsService.S3_EXPRESS,
    });
    new route.Route(stack, 'TestRoute', {
      routeTable: routeTable,
      destination: vpc.IpAddresses.ipv4('0.0.0.0/0'),
      target: dynamodb,
    });
    Template.fromStack(stack).templateMatches({
      Resources: {
        // S3 endpoint should be in stack
        TestS3E055E5994: {
          Type: 'AWS::EC2::VPCEndpoint',
          Properties: {
            RouteTableIds: [
              {
                'Fn::GetAtt': [
                  'TestRouteTableC34C2E1C',
                  'RouteTableId',
                ],
              },
            ],
            ServiceName: {
              'Fn::Join': [
                '',
                [
                  'com.amazonaws.',
                  {Ref: 'AWS::Region'},
                  '.s3express',
                ],
              ],
            },
            VpcEndpointType: 'Gateway',
            VpcId: {
              'Fn::GetAtt': [
                'TestVpcE77CE678',
                'VpcId',
              ],
            },
          },
        },
      },
    });
  });

>>>>>>> cc22fe30
});<|MERGE_RESOLUTION|>--- conflicted
+++ resolved
@@ -208,8 +208,6 @@
       },
     });
   });
-<<<<<<< HEAD
-=======
 
   test('Route to private NAT Gateway', () => {
     const natgw = new route.NatGateway(stack, 'TestNATGW', {
@@ -841,5 +839,4 @@
     });
   });
 
->>>>>>> cc22fe30
 });